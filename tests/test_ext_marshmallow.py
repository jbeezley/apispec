# -*- coding: utf-8 -*-

import json

import pytest

from marshmallow.fields import Field, DateTime, Dict, String
from marshmallow import Schema

from apispec import APISpec
from apispec.ext.marshmallow import MarshmallowPlugin
from apispec.ext.marshmallow.swagger import MARSHMALLOW_VERSION_INFO
from .schemas import (
    PetSchema, AnalysisSchema, SampleSchema, RunSchema,
    SelfReferencingSchema, OrderedSchema, PatternedObjectSchema,
    DefaultCallableSchema, AnalysisWithListSchema)


def ref_path(spec):
    if spec.openapi_version.version[0] < 3:
        return '#/definitions/'
    return '#/components/schemas/'


class TestDefinitionHelper:

    @pytest.mark.parametrize('schema', [PetSchema, PetSchema()])
    def test_can_use_schema_as_definition(self, spec, schema):
        spec.definition('Pet', schema=schema)
        assert 'Pet' in spec._definitions
        props = spec._definitions['Pet']['properties']

        assert props['id']['type'] == 'integer'
        assert props['name']['type'] == 'string'

    @pytest.mark.parametrize('deprecated_interface', (True, False))
    @pytest.mark.parametrize('schema', [AnalysisSchema, AnalysisSchema()])
    def test_resolve_schema_dict_auto_reference(self, schema, deprecated_interface):
        def resolver(schema):
            return schema.__name__
        if deprecated_interface:
            spec = APISpec(
                title='Test auto-reference',
                version='0.1',
                description='Test auto-reference',
                plugins=(
                    'apispec.ext.marshmallow',
                ),
                schema_name_resolver=resolver,
            )
        else:
            spec = APISpec(
                title='Test auto-reference',
                version='0.1',
                description='Test auto-reference',
                plugins=(
                    MarshmallowPlugin(schema_name_resolver=resolver),
                ),
            )
        assert {} == spec._definitions

        spec.definition('analysis', schema=schema)
        spec.add_path('/test', operations={
            'get': {
                'responses': {
                    '200': {
                        'schema': {
                            '$ref': '#/definitions/analysis'
                        }
                    }
                }
            }
        })

        assert 3 == len(spec._definitions)

        assert 'analysis' in spec._definitions
        assert 'SampleSchema' in spec._definitions
        assert 'RunSchema' in spec._definitions

    @pytest.mark.parametrize('deprecated_interface', (True, False))
    @pytest.mark.parametrize('schema', [AnalysisWithListSchema, AnalysisWithListSchema()])
    def test_resolve_schema_dict_auto_reference_in_list(self, schema, deprecated_interface):
        def resolver(schema):
            return schema.__name__
        if deprecated_interface:
            spec = APISpec(
                title='Test auto-reference',
                version='0.1',
                description='Test auto-reference',
                plugins=(
                    'apispec.ext.marshmallow',
                ),
                schema_name_resolver=resolver,
            )
        else:
            spec = APISpec(
                title='Test auto-reference',
                version='0.1',
                description='Test auto-reference',
                plugins=(
                    MarshmallowPlugin(schema_name_resolver=resolver,),
                ),
            )
        assert {} == spec._definitions

        spec.definition('analysis', schema=schema)
        spec.add_path('/test', operations={
            'get': {
                'responses': {
                    '200': {
                        'schema': {
                            '$ref': '#/definitions/analysis'
                        }
                    }
                }
            }
        })

        assert 3 == len(spec._definitions)

        assert 'analysis' in spec._definitions
        assert 'SampleSchema' in spec._definitions
        assert 'RunSchema' in spec._definitions

    @pytest.mark.parametrize('deprecated_interface', (True, False))
    @pytest.mark.parametrize('schema', [AnalysisSchema, AnalysisSchema()])
    def test_resolve_schema_dict_auto_reference_return_none(self, schema, deprecated_interface):
        # this resolver return None
        def resolver(schema):
            return None
        if deprecated_interface:
            spec = APISpec(
                title='Test auto-reference',
                version='0.1',
                description='Test auto-reference',
                plugins=(
                    'apispec.ext.marshmallow',
                ),
                schema_name_resolver=resolver,
            )
        else:
            spec = APISpec(
                title='Test auto-reference',
                version='0.1',
                description='Test auto-reference',
                plugins=(
                    MarshmallowPlugin(schema_name_resolver=resolver,),
                ),
            )
        assert {} == spec._definitions

        spec.definition('analysis', schema=schema)
        spec.add_path('/test', operations={
            'get': {
                'responses': {
                    '200': {
                        'schema': {
                            '$ref': '#/definitions/analysis'
                        }
                    }
                }
            }
        })

        # Other shemas not yet referenced
        assert 1 == len(spec._definitions)

        spec_dict = spec.to_dict()
        assert spec_dict.get('definitions')
        assert 'analysis' in spec_dict['definitions']
        # Inspect/Read objects will not auto reference because resolver func
        # return None
        json.dumps(spec_dict)
        # Other shema still not referenced
        assert 1 == len(spec._definitions)


class TestCustomField:

    def test_can_use_custom_field_decorator(self, spec_fixture):

        @spec_fixture.swagger.map_to_swagger_type(DateTime)
        class CustomNameA(Field):
            pass

        @spec_fixture.swagger.map_to_swagger_type('integer', 'int32')
        class CustomNameB(Field):
            pass

        with pytest.raises(TypeError):
            @spec_fixture.swagger.map_to_swagger_type('integer')
            class BadCustomField(Field):
                pass

        class CustomPetASchema(PetSchema):
            name = CustomNameA()

        class CustomPetBSchema(PetSchema):
            name = CustomNameB()

        spec_fixture.spec.definition('Pet', schema=PetSchema)
        spec_fixture.spec.definition('CustomPetA', schema=CustomPetASchema)
        spec_fixture.spec.definition('CustomPetB', schema=CustomPetBSchema)

        props_0 = spec_fixture.spec._definitions['Pet']['properties']
        props_a = spec_fixture.spec._definitions['CustomPetA']['properties']
        props_b = spec_fixture.spec._definitions['CustomPetB']['properties']

        assert props_0['name']['type'] == 'string'
        assert 'format' not in props_0['name']

        assert props_a['name']['type'] == 'string'
        assert props_a['name']['format'] == 'date-time'

        assert props_b['name']['type'] == 'integer'
        assert props_b['name']['format'] == 'int32'


class TestOperationHelper:

    @staticmethod
    def ref_path(spec):
        if spec.openapi_version.version[0] < 3:
            return '#/definitions/'
        return '#/components/schemas/'

    @pytest.mark.parametrize('spec_fixture', ('2.0', ), indirect=True)
    def test_schema_v2(self, spec_fixture):
        def pet_view():
            return '...'

        spec_fixture.spec.add_path(
            path='/pet',
            view=pet_view,
            operations={
                'get': {
                    'responses': {
                        200: {'schema': PetSchema}
                    }
                }
            }
        )
        p = spec_fixture.spec._paths['/pet']
        assert 'get' in p
        op = p['get']
        assert 'responses' in op

        resolved_schema = op['responses'][200]['schema']
        assert resolved_schema == spec_fixture.swagger.schema2jsonschema(PetSchema)

    @pytest.mark.parametrize('spec_fixture', ('3.0.0', ), indirect=True)
    def test_schema_v3(self, spec_fixture):
        def pet_view():
            return '...'

        spec_fixture.spec.add_path(
            path='/pet',
            view=pet_view,
            operations={
                'get': {
                    'responses': {
                        200: {
                            'content': {
                                'application/json': {
                                    'schema': PetSchema
                                }
                            }
                        }
                    }
                }
            }
        )
        p = spec_fixture.spec._paths['/pet']
        assert 'get' in p
        op = p['get']
        assert 'responses' in op

        resolved_schema = op['responses'][200]['content']['application/json']['schema']
        assert resolved_schema == spec_fixture.swagger.schema2jsonschema(PetSchema)

    @pytest.mark.parametrize('spec_fixture', ('2.0', ), indirect=True)
    def test_schema_in_docstring(self, spec_fixture):

        def pet_view():
            """Not much to see here.

            ---
            get:
                responses:
                    200:
                        schema: tests.schemas.PetSchema
                        description: successful operation
            post:
                responses:
                    201:
                        schema: tests.schemas.PetSchema
                        description: successful operation
            """
            return '...'

        spec_fixture.spec.add_path(path='/pet', view=pet_view)
        p = spec_fixture.spec._paths['/pet']
        assert 'get' in p
        get = p['get']
        assert 'responses' in get
        assert get['responses'][200]['schema'] == spec_fixture.swagger.schema2jsonschema(PetSchema)
        assert get['responses'][200]['description'] == 'successful operation'
        post = p['post']
        assert 'responses' in post
        assert post['responses'][201]['schema'] == spec_fixture.swagger.schema2jsonschema(PetSchema)
        assert post['responses'][201]['description'] == 'successful operation'

    @pytest.mark.parametrize('spec_fixture', ('3.0.0', ), indirect=True)
    def test_schema_in_docstring_v3(self, spec_fixture):

        def pet_view():
            """Not much to see here.

            ---
            get:
                responses:
                    200:
                        content:
                            application/json:
                                schema: tests.schemas.PetSchema
                        description: successful operation
            post:
                responses:
                    201:
                        content:
                            application/json:
                                schema: tests.schemas.PetSchema
                        description: successful operation
            """
            return '...'

        spec_fixture.spec.add_path(path='/pet', view=pet_view)
        p = spec_fixture.spec._paths['/pet']
        assert 'get' in p
        get = p['get']
        assert 'responses' in get

        resolved_schema = get['responses'][200]['content']['application/json']['schema']
        assert resolved_schema == spec_fixture.swagger.schema2jsonschema(PetSchema)

        assert get['responses'][200]['description'] == 'successful operation'
        post = p['post']
        assert 'responses' in post

        resolved_schema = post['responses'][201]['content']['application/json']['schema']
        assert resolved_schema == spec_fixture.swagger.schema2jsonschema(PetSchema)
        assert post['responses'][201]['description'] == 'successful operation'

    def test_schema_in_docstring_expand_parameters(self, spec_fixture):

        def pet_view():
            """Not much to see here.

            ---
            get:
                parameters:
                    - in: query
                      schema: tests.schemas.PetSchema
            post:
                parameters:
                    - in: body
                      description: "a pet schema"
                      required: true
                      name: pet
                      schema: tests.schemas.PetSchema
            """
            return '...'

        spec_fixture.spec.add_path(path='/pet', view=pet_view)
        p = spec_fixture.spec._paths['/pet']
        assert 'get' in p
        get = p['get']
        assert 'parameters' in get
        assert get['parameters'] == spec_fixture.swagger.schema2parameters(
            PetSchema, default_in='query')
        post = p['post']
        assert 'parameters' in post
        assert post['parameters'] == spec_fixture.swagger.schema2parameters(
            PetSchema, default_in='body', required=True,
            name='pet', description='a pet schema')

<<<<<<< HEAD
    @pytest.mark.parametrize('spec_fixture', ('2.0', ), indirect=True)
    def test_schema_in_docstring_uses_ref_if_available_v2(self, spec_fixture):
        spec_fixture.spec.definition('Pet', schema=PetSchema)
=======
    def test_schema_in_docstring_expand_parameters_v3(self, spec_3):
        def pet_view():
            """Not much to see here.

            ---
            get:
                parameters:
                    - in: query
                      schema: tests.schemas.PetSchema
            post:
                parameters:
                    - in: body
                      description: "a pet schema"
                      required: true
                      name: pet
                      schema: tests.schemas.PetSchema
            """
            return '...'

        spec_3.add_path(path='/pet', view=pet_view)
        p = spec_3._paths['/pet']
        assert 'get' in p
        get = p['get']
        assert 'parameters' in get
        assert get['parameters'] == swagger.schema2parameters(PetSchema, default_in='query', spec=spec_3)
        post = p['post']
        assert 'parameters' in post
        post_parameters = swagger.schema2parameters(PetSchema, default_in='body', required=True,
                                                     name='pet', description='a pet schema', spec=spec_3)
        assert post['parameters'] == post_parameters

    def test_schema_in_docstring_uses_ref_if_available(self, spec):
        spec.definition('Pet', schema=PetSchema)
>>>>>>> 82299c2b

        def pet_view():
            """Not much to see here.

            ---
            get:
                responses:
                    200:
                        schema: tests.schemas.PetSchema
            """
            return '...'

        spec_fixture.spec.add_path(path='/pet', view=pet_view)
        p = spec_fixture.spec._paths['/pet']
        assert 'get' in p
        op = p['get']
        assert 'responses' in op
        assert op['responses'][200]['schema']['$ref'] == self.ref_path(spec_fixture.spec) + 'Pet'

    @pytest.mark.parametrize('spec_fixture', ('3.0.0', ), indirect=True)
    def test_schema_in_docstring_uses_ref_if_available_v3(self, spec_fixture):
        spec_fixture.spec.definition('Pet', schema=PetSchema)

        def pet_view():
            """Not much to see here.

            ---
            get:
                responses:
                    200:
                        content:
                            application/json:
                                schema: tests.schemas.PetSchema
            """
            return '...'

        spec_fixture.spec.add_path(path='/pet', view=pet_view)
        p = spec_fixture.spec._paths['/pet']
        assert 'get' in p
        op = p['get']
        assert 'responses' in op
        assert op['responses'][200]['content']['application/json']['schema']['$ref'] == self.ref_path(
            spec_fixture.spec) + 'Pet'

    @pytest.mark.parametrize('spec_fixture', ('2.0', ), indirect=True)
    def test_schema_in_docstring_uses_ref_in_parameters_and_request_body_if_available_v2(self, spec_fixture):
        spec_fixture.spec.definition('Pet', schema=PetSchema)

        def pet_view():
            """Not much to see here.

            ---
            get:
                parameters:
                    - in: query
                      schema: tests.schemas.PetSchema
            post:
                parameters:
                    - in: body
                      schema: tests.schemas.PetSchema
            """
            return '...'

        spec_fixture.spec.add_path(path='/pet', view=pet_view)
        p = spec_fixture.spec._paths['/pet']
        get = p['get']
        for parameter in get['parameters']:
            assert 'schema' not in parameter
        post = p['post']
        assert len(post['parameters']) == 1
        assert post['parameters'][0]['schema']['$ref'] == self.ref_path(spec_fixture.spec) + 'Pet'

    @pytest.mark.parametrize('spec_fixture', ('3.0.0', ), indirect=True)
    def test_schema_in_docstring_uses_ref_in_parameters_and_request_body_if_available_v3(self, spec_fixture):
        spec_fixture.spec.definition('Pet', schema=PetSchema)

        def pet_view():
            """Not much to see here.

            ---
            get:
                parameters:
                    - in: query
                      schema: tests.schemas.PetSchema
            post:
                requestBody:
                    content:
                        application/json:
                            schema: tests.schemas.PetSchema
            """
            return '...'

        spec_fixture.spec.add_path(path='/pet', view=pet_view)
        p = spec_fixture.spec._paths['/pet']
        get = p['get']
        for parameter in get['parameters']:
            assert 'schema' not in parameter
        post = p['post']
        schema_ref = post['requestBody']['content']['application/json']['schema']
        assert schema_ref == {'$ref': self.ref_path(spec_fixture.spec) + 'Pet'}

    @pytest.mark.parametrize('spec_fixture', ('2.0', ), indirect=True)
    def test_schema_array_in_docstring_uses_ref_if_available_v2(self, spec_fixture):
        spec_fixture.spec.definition('Pet', schema=PetSchema)

        def pet_view():
            """Not much to see here.

            ---
            get:
                parameters:
                    - in: body
                      schema:
                        type: array
                        items: tests.schemas.PetSchema
                responses:
                    200:
                        schema:
                            type: array
                            items: tests.schemas.PetSchema
            """
            return '...'

        spec_fixture.spec.add_path(path='/pet', view=pet_view)
        p = spec_fixture.spec._paths['/pet']
        assert 'get' in p
        op = p['get']
        assert 'parameters' in op
        len(op['parameters']) == 1
        assert 'responses' in op
        resolved_schema = {
            'type': 'array',
            'items': {'$ref': self.ref_path(spec_fixture.spec) + 'Pet'}
        }
        assert op['parameters'][0]['schema'] == resolved_schema
        assert op['responses'][200]['schema'] == resolved_schema

    @pytest.mark.parametrize('spec_fixture', ('3.0.0', ), indirect=True)
    def test_schema_array_in_docstring_uses_ref_if_available_v3(self, spec_fixture):
        spec_fixture.spec.definition('Pet', schema=PetSchema)

        def pet_view():
            """Not much to see here.

            ---
            get:
                parameters:
                    - in: body
                      content:
                        application/json:
                            schema:
                                type: array
                                items: tests.schemas.PetSchema
                responses:
                    200:
                        content:
                            application/json:
                                schema:
                                    type: array
                                    items: tests.schemas.PetSchema
            """
            return '...'

        spec_fixture.spec.add_path(path='/pet', view=pet_view)
        p = spec_fixture.spec._paths['/pet']
        assert 'get' in p
        op = p['get']
        resolved_schema = {
            'type': 'array',
            'items': {'$ref': self.ref_path(spec_fixture.spec) + 'Pet'}
        }
        request_schema = op['parameters'][0]['content']['application/json']['schema']
        assert request_schema == resolved_schema
        response_schema = op['responses'][200]['content']['application/json']['schema']
        assert response_schema == resolved_schema

    @pytest.mark.parametrize('spec_fixture', ('2.0', ), indirect=True)
    def test_schema_partially_in_docstring_v2(self, spec_fixture):
        spec_fixture.spec.definition('Pet', schema=PetSchema)

        def pet_parents_view():
            """Not much to see here.

            ---
            get:
                responses:
                    200:
                        schema:
                            type: object
                            properties:
                                mother: tests.schemas.PetSchema
                                father: tests.schemas.PetSchema
            """
            return '...'

        spec_fixture.spec.add_path(path='/parents', view=pet_parents_view)
        p = spec_fixture.spec._paths['/parents']
        op = p['get']
        assert op['responses'][200]['schema'] == {
            'type': 'object',
            'properties': {
                'mother': {'$ref': self.ref_path(spec_fixture.spec) + 'Pet'},
                'father': {'$ref': self.ref_path(spec_fixture.spec) + 'Pet'},
            },
        }

    @pytest.mark.parametrize('spec_fixture', ('3.0.0', ), indirect=True)
    def test_schema_partially_in_docstring_v3(self, spec_fixture):
        spec_fixture.spec.definition('Pet', schema=PetSchema)

        def pet_parents_view():
            """Not much to see here.

            ---
            get:
                responses:
                    200:
                        content:
                            application/json:
                                schema:
                                    type: object
                                    properties:
                                        mother: tests.schemas.PetSchema
                                        father: tests.schemas.PetSchema
            """
            return '...'

        spec_fixture.spec.add_path(path='/parents', view=pet_parents_view)
        p = spec_fixture.spec._paths['/parents']
        op = p['get']
        assert op['responses'][200]['content']['application/json']['schema'] == {
            'type': 'object',
            'properties': {
                'mother': {'$ref': self.ref_path(spec_fixture.spec) + 'Pet'},
                'father': {'$ref': self.ref_path(spec_fixture.spec) + 'Pet'},
            },
        }

    def test_other_than_http_method_in_docstring(self, spec_fixture):
        def pet_view():
            """Not much to see here.

            ---
            x-extension: value
            get:
                responses:
                    200:
                        schema:
                            type: array
                            items: tests.schemas.PetSchema
            foo:
                description: not a valid operation
                responses:
                    200:
                        description: more junk
            """
            return '...'

        spec_fixture.spec.add_path(path='/pet', view=pet_view)
        p = spec_fixture.spec._paths['/pet']
        assert 'get' in p
        assert 'x-extension' in p
        assert 'foo' not in p

    def test_schema_global_state_untouched_2json(self, spec_fixture):
        assert RunSchema._declared_fields['sample']._Nested__schema is None
        data = spec_fixture.swagger.schema2jsonschema(RunSchema)
        json.dumps(data)
        assert RunSchema._declared_fields['sample']._Nested__schema is None

    def test_schema_global_state_untouched_2parameters(self, spec_fixture):
        assert RunSchema._declared_fields['sample']._Nested__schema is None
        data = spec_fixture.swagger.schema2parameters(RunSchema)
        json.dumps(data)
        assert RunSchema._declared_fields['sample']._Nested__schema is None

class TestCircularReference:

    def test_circular_referencing_schemas(self, spec):
        spec.definition('Analysis', schema=AnalysisSchema)
        spec.definition('Sample', schema=SampleSchema)
        spec.definition('Run', schema=RunSchema)
        ref = spec._definitions['Analysis']['properties']['sample']['$ref']
        assert ref == ref_path(spec) + 'Sample'

# Regression tests for issue #55
class TestSelfReference:

    def test_self_referencing_field_single(self, spec):
        spec.definition('SelfReference', schema=SelfReferencingSchema)
        ref = spec._definitions['SelfReference']['properties']['single']['$ref']
        assert ref == ref_path(spec) + 'SelfReference'

    def test_self_referencing_field_many(self, spec):
        spec.definition('SelfReference', schema=SelfReferencingSchema)
        result = spec._definitions['SelfReference']['properties']['many']
        assert result == {
            'type': 'array',
            'items': {'$ref': ref_path(spec) + 'SelfReference'}
        }

    def test_self_referencing_with_ref(self, spec):
        version = 'v2' if spec.openapi_version.version[0] < 3 else 'v3'
        spec.definition('SelfReference', schema=SelfReferencingSchema)
        result = spec._definitions['SelfReference']['properties'][
            'single_with_ref_{}'.format(version)]
        assert result == {'$ref': ref_path(spec) + 'Self'}
        result = spec._definitions['SelfReference']['properties'][
            'many_with_ref_{}'.format(version)]
        assert result == {'type': 'array', 'items': {'$ref': ref_path(spec) + 'Selves'}}


class TestOrderedSchema:

    def test_ordered_schema(self, spec):
        spec.definition('Ordered', schema=OrderedSchema)
        result = spec._definitions['Ordered']['properties']
        assert list(result.keys()) == ['field1', 'field2', 'field3', 'field4', 'field5']


class TestFieldWithCustomProps:
    def test_field_with_custom_props(self, spec):
        spec.definition('PatternedObject', schema=PatternedObjectSchema)
        result = spec._definitions['PatternedObject']['properties']['count']
        assert 'x-count' in result
        assert result['x-count'] == 1

    def test_field_with_custom_props_passed_as_snake_case(self, spec):
        spec.definition('PatternedObject', schema=PatternedObjectSchema)
        result = spec._definitions['PatternedObject']['properties']['count2']
        assert 'x-count2' in result
        assert result['x-count2'] == 2


class TestDefaultCanBeCallable:
    def test_default_can_be_callable(self, spec):
        spec.definition('DefaultCallableSchema', schema=DefaultCallableSchema)
        result = spec._definitions['DefaultCallableSchema']['properties']['numbers']
        assert result['default'] == []


@pytest.mark.skipif(MARSHMALLOW_VERSION_INFO[0] < 3,
                    reason='Values ignored in marshmallow 2')
class TestDictValues:
    def test_dict_values_resolve_to_additional_properties(self, spec):

        class SchemaWithDict(Schema):
            dict_field = Dict(values=String())

        spec.definition('SchemaWithDict', schema=SchemaWithDict)
        result = spec._definitions['SchemaWithDict']['properties']['dict_field']
        assert result == {'type': 'object', 'additionalProperties': {'type': 'string'}}

    def test_dict_with_empty_values_field(self, spec):

        class SchemaWithDict(Schema):
            dict_field = Dict()

        spec.definition('SchemaWithDict', schema=SchemaWithDict)
        result = spec._definitions['SchemaWithDict']['properties']['dict_field']
        assert result == {'type': 'object'}<|MERGE_RESOLUTION|>--- conflicted
+++ resolved
@@ -385,45 +385,9 @@
             PetSchema, default_in='body', required=True,
             name='pet', description='a pet schema')
 
-<<<<<<< HEAD
     @pytest.mark.parametrize('spec_fixture', ('2.0', ), indirect=True)
     def test_schema_in_docstring_uses_ref_if_available_v2(self, spec_fixture):
         spec_fixture.spec.definition('Pet', schema=PetSchema)
-=======
-    def test_schema_in_docstring_expand_parameters_v3(self, spec_3):
-        def pet_view():
-            """Not much to see here.
-
-            ---
-            get:
-                parameters:
-                    - in: query
-                      schema: tests.schemas.PetSchema
-            post:
-                parameters:
-                    - in: body
-                      description: "a pet schema"
-                      required: true
-                      name: pet
-                      schema: tests.schemas.PetSchema
-            """
-            return '...'
-
-        spec_3.add_path(path='/pet', view=pet_view)
-        p = spec_3._paths['/pet']
-        assert 'get' in p
-        get = p['get']
-        assert 'parameters' in get
-        assert get['parameters'] == swagger.schema2parameters(PetSchema, default_in='query', spec=spec_3)
-        post = p['post']
-        assert 'parameters' in post
-        post_parameters = swagger.schema2parameters(PetSchema, default_in='body', required=True,
-                                                     name='pet', description='a pet schema', spec=spec_3)
-        assert post['parameters'] == post_parameters
-
-    def test_schema_in_docstring_uses_ref_if_available(self, spec):
-        spec.definition('Pet', schema=PetSchema)
->>>>>>> 82299c2b
 
         def pet_view():
             """Not much to see here.
@@ -489,9 +453,7 @@
 
         spec_fixture.spec.add_path(path='/pet', view=pet_view)
         p = spec_fixture.spec._paths['/pet']
-        get = p['get']
-        for parameter in get['parameters']:
-            assert 'schema' not in parameter
+        assert 'schema' not in p['get']['parameters'][0]
         post = p['post']
         assert len(post['parameters']) == 1
         assert post['parameters'][0]['schema']['$ref'] == self.ref_path(spec_fixture.spec) + 'Pet'
@@ -518,9 +480,7 @@
 
         spec_fixture.spec.add_path(path='/pet', view=pet_view)
         p = spec_fixture.spec._paths['/pet']
-        get = p['get']
-        for parameter in get['parameters']:
-            assert 'schema' not in parameter
+        assert 'schema' in p['get']['parameters'][0]
         post = p['post']
         schema_ref = post['requestBody']['content']['application/json']['schema']
         assert schema_ref == {'$ref': self.ref_path(spec_fixture.spec) + 'Pet'}
